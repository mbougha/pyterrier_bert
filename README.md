--- conflicted
+++ resolved
@@ -2,11 +2,7 @@
 
 This package contains two integrations of BERT that can be used with [PyTerrier](https://github.com/terrier-org/pyterrier):
 1. [CEDR](https://github.com/Georgetown-IR-Lab/cedr), from the Georgetown IR Lab, by MacAveney et al.
-<<<<<<< HEAD
-2. [BERT4IR](https://github.com/ArthurCamara/Bert4IR), by Athur Camara, University of Delft.
-=======
-2. [BERT4IR](https://github.com/ArthurCamara/Bert4IR), by Arthur Camara, Unviersity of Delft.
->>>>>>> 7aef3223
+2. [BERT4IR](https://github.com/ArthurCamara/Bert4IR), by Arthur Camara, University of Delft.
 
 ## Installation
 
